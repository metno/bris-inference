--- conflicted
+++ resolved
@@ -18,13 +18,7 @@
 from pytorch_lightning.strategies.ddp import DDPStrategy
 from pytorch_lightning.trainer.states import TrainerFn
 
-<<<<<<< HEAD
-from bris.utils import get_base_seed
-
-from .utils import LOGGER
-=======
 from bris.utils import LOGGER, get_base_seed
->>>>>>> 70f4f55f
 
 
 class DDPGroupStrategy(DDPStrategy):
