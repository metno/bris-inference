import ast
import json
import logging
import numbers
import operator as op
import os
<<<<<<< HEAD
<<<<<<< HEAD
import sys
=======
import re
>>>>>>> a9d0003 (Ruff)
=======
import re
>>>>>>> d7b57df4
import time
import uuid
from argparse import ArgumentParser
from collections.abc import Iterable
from typing import Any

import jsonschema
import numpy as np
import torch
import yaml
from anemoi.models.data_indices.index import DataIndex, ModelIndex
from anemoi.utils.config import DotDict
from omegaconf import DictConfig, ListConfig, OmegaConf

from .forcings import anemoi_dynamic_forcings, get_dynamic_forcings

LOGGER = logging.getLogger(__name__)


def expand_time_tokens(filename: str, unixtime: int) -> str:
    """Expand time tokens in a filename and return absolute path."""
    if not isinstance(unixtime, numbers.Number):
        raise ValueError(f"Unixtime must be numeric not {unixtime}")

    return os.path.abspath(time.strftime(filename, time.gmtime(unixtime)))


def create_directory(filename: str):
    """Creates all sub directories necessary to be able to write filename"""
    directory = os.path.dirname(filename)
    if directory != "":
        os.makedirs(directory, exist_ok=True)


def is_number(value):
    """Check if value is a number."""
    return isinstance(value, numbers.Number)


def get_workdir(path: str) -> str:
    """If SLURM_PROCID is set, return path/SLURM_JOB_ID, else return path/<a uuid>."""
    if "SLURM_PROCID" in os.environ:
        return f"{path}/{os.environ['SLURM_JOB_ID']}"
    return f"{path}/{uuid.uuid4()}"


def check_anemoi_training(metadata: DotDict) -> bool:
    assert isinstance(metadata, DotDict), (
        f"Expected metadata to be a DotDict, got {type(metadata)}"
    )
    return hasattr(metadata.provenance_training, "module_versions") and hasattr(
        metadata.provenance_training.module_versions, "anemoi.training"
    )


# def check_anemoi_dataset_version(metadata) -> tuple[bool, str]:
#     """Not currently in use, but can be handy for testing, debugging."""
#     assert isinstance(metadata, DotDict), (
#         f"Expected metadata to be a DotDict, got {type(metadata)}"
#     )
#     if hasattr(metadata.provenance_training, "module_versions"):
#         try:
#             _version = metadata.provenance_training.module_versions["anemoi.datasets"]
#             _version = re.match(r"^\d+\.\d+\.\d+", _version).group()
#             if _version < "0.5.0":
#                 return True, _version
#             return False, _version
#         except AttributeError as e:
#             raise e
#     else:
#         raise RuntimeError("metadata.provenance_training does not module_versions")


def parse_args(arg_list: list[str] | None) -> ArgumentParser:
    """Parse command line arguments."""
    parser = ArgumentParser()
    parser.add_argument("--debug", action="store_true")
    parser.add_argument("--config", type=str, required=True)
    parser.add_argument(
        "-p", type=str, dest="dataset_path", help="Path to dataset", default=None
    )
    parser.add_argument(
        "-pc",
        type=str,
        dest="dataset_path_cutout",
        nargs="*",
        help="List of paths for the input datasets in a cutout dataset",
        default=None,
        const=None,
    )

    parser.add_argument(
        "-sd",
        type=str,
        dest="start_date",
        required=False,
    )
    parser.add_argument("-ed", type=str, dest="end_date", required=False)
    parser.add_argument(
        "-wd",
        type=str,
        dest="workdir",
        help="Path to work directory",
        required=False,
    )
    parser.add_argument("-f", type=str, dest="frequency", required=False)
    parser.add_argument(
        "-l",
        type=int,
        dest="checkpoints.forecaster.leadtimes",
    )

    # If passed a list, will parse it. If passed None, will parse sys.argv
    args, _ = parser.parse_known_args(arg_list)

    # Don't return None values, as they will override the config file
    return {k: v for k, v in args.__dict__.items() if v is not None}


def create_config(config_path: str, overrides: dict) -> DictConfig | ListConfig:
    # Validate config file
    validate(config_path, raise_on_error=True)

    config = OmegaConf.load(config_path)
    # Set hydra defaults
    config.defaults = [
        {"override hydra/job_logging": "none"},  # disable config parsing logs
        {"override hydra/hydra_logging": "none"},  # disable config parsing logs
        "_self_",
    ]
    return OmegaConf.merge(config, OmegaConf.create(overrides))


def setup_logging(config: DotDict) -> None:
    # Set up logging
    console_handler = logging.StreamHandler(sys.stdout)
    LOGGER.setLevel(logging.DEBUG)
    # Create a formatter for the logs
    formatter = logging.Formatter(
        "%(asctime)s - %(name)s - %(levelname)s - %(message)s"
    )
    console_handler.setFormatter(formatter)
    console_handler.setLevel(logging.INFO)

    if "loglevel" in config and (
        "debug" in config.loglevel.lower() or "verbose" in config.loglevel.lower()
    ):
        console_handler.setLevel(logging.DEBUG)

    # Add the handler to the LOGGER
    LOGGER.addHandler(console_handler)
    LOGGER.debug(
        f"config file from {config.config} loaded with log level {console_handler.level}"
    )


def datetime_to_unixtime(
    dt: list[np.datetime64],
) -> np.ndarray[Any, np.dtype[np.int64]]:
    """Convert a np.datetime64 object or list of objects to unixtime"""
    return np.array(dt).astype("datetime64[s]").astype("int")


def unixtime_to_datetime(ut: int) -> np.datetime64:
    """Convert unixtime to a np.datetime64 object."""
    return np.datetime64(ut, "s")


def timedelta64_from_timestep(timestep):
    if isinstance(timestep, str) and timestep[-1] in ("h", "m", "s"):
        return np.timedelta64(timestep[0:-1], timestep[-1])

    LOGGER.warning(
        "could not decode model timestep from checkpoint, trying to assume hours"
    )
    return np.timedelta64(timestep, "h")


def validate(filename: str, raise_on_error: bool = False) -> None:
    """Validate config file against a json schema."""
    schema_filename = os.path.dirname(os.path.abspath(__file__)) + "/schema/schema.json"
    with open(schema_filename, encoding="utf-8") as file:
        schema = json.load(file)

    with open(filename, encoding="utf-8") as file:
        config = yaml.safe_load(file)
    try:
        jsonschema.validate(instance=config, schema=schema)
    except jsonschema.exceptions.ValidationError as e:
        print("WARNING: Schema does not validate")
        print(e)
        if raise_on_error:
            raise


def recursive_list_to_tuple(data):
    if isinstance(data, list):
        return tuple(recursive_list_to_tuple(item) for item in data)
    return data


def get_usable_indices(
    missing_indices: set[int] | None,
    series_length: int,
    rollout: int,
    multistep: int,
    timeincrement: int = 1,
) -> np.ndarray:
    """Get the usable indices of a series with missing indices.

    Parameters
    ----------
    missing_indices : set[int]
        Dataset to be used.
    series_length : int
        Length of the series.
    rollout : int
        Number of steps to roll out.
    multistep : int
        Number of previous indices to include as predictors.
    timeincrement : int
        Time increment, by default 1.

    Returns
    -------
    usable_indices : np.array
        Array of usable indices.
    """
    prev_invalid_dates = (multistep - 1) * timeincrement
    next_invalid_dates = rollout * timeincrement

    usable_indices = np.arange(series_length)  # set of all indices

    if missing_indices is None:
        missing_indices = set()

    missing_indices |= {-1, series_length}  # to filter initial and final indices

    # Missing indices
    for i in missing_indices:
        usable_indices = usable_indices[
            (usable_indices < i - next_invalid_dates)
            + (usable_indices > i + prev_invalid_dates)
        ]

    return usable_indices


def get_base_seed(env_var_list=("AIFS_BASE_SEED", "SLURM_JOB_ID")) -> int:
    """Gets the base seed from the environment variables.

    Option to manually set a seed via export AIFS_BASE_SEED=xxx in job script
    """
    base_seed = None
    for env_var in env_var_list:
        if env_var in os.environ:
            base_seed = int(os.environ.get(env_var, default=-1))
            break
    else:  # No break from for loop
        raise AssertionError(
            f"Base seed not found in environment variables {env_var_list}"
        )

    if base_seed < 1000:
        base_seed = base_seed * 1000  # make it (hopefully) big enough

    return base_seed


def set_encoder_decoder_num_chunks(chunks: int = 1) -> None:
    assert isinstance(chunks, int), (
        f"Expecting chunks to be int, got: {chunks}, {type(chunks)}"
    )
    os.environ["ANEMOI_INFERENCE_NUM_CHUNKS"] = str(chunks)
    LOGGER.info("Encoder and decoder are chunked to %s", chunks)


def set_base_seed() -> None:
    """
    Sets os environment variables ANEMOI_BASE_SEED and AIFS_BASE_SEED.
    """
    os.environ["ANEMOI_BASE_SEED"] = "1234"
    os.environ["AIFS_BASE_SEED"] = "1234"
    LOGGER.info("ANEMOI_BASE_SEED and ANEMOI_BASE_SEED set to 1234")


def get_all_leadtimes(
    leadtimes_forecaster: int,
    timestep_forecaster: int,
    leadtimes_interpolator: int = 0,
    timestep_interpolator: int = 3600,
) -> np.ndarray:
    """
    Calculates all the leadtimes in the output with combined forecaster and interpolator.
    """
    high_res = (
        np.arange(leadtimes_interpolator * timestep_forecaster // timestep_interpolator)
        * timestep_interpolator
    )
    low_res = np.arange(
        (leadtimes_interpolator * timestep_forecaster),
        (leadtimes_forecaster * timestep_forecaster),
        timestep_forecaster,
    )

    return np.concatenate([high_res, low_res])


def safe_eval_expr(expr, variables_dict):
    """
    Safely evaluate a math expression like '[10u]**2 + [10v]**2' using AST.
    """

    allowed_operators = {
        ast.Add: op.add,
        ast.Sub: op.sub,
        ast.Mult: op.mul,
        ast.Div: op.truediv,
        ast.Pow: op.pow,
        ast.USub: op.neg,
    }

    class EvalVisitor(ast.NodeVisitor):
        def visit_BinOp(self, node):
            left = self.visit(node.left)
            right = self.visit(node.right)
            return allowed_operators[type(node.op)](left, right)

        def visit_UnaryOp(self, node):
            operand = self.visit(node.operand)
            return allowed_operators[type(node.op)](operand)

        def visit_Name(self, node):
            if node.id in safe_variables:
                return safe_variables[node.id]
            else:
                raise ValueError(f"Unknown variable: {node.id}")

        def visit_Expr(self, node):
            return self.visit(node.value)

        def visit_Call(self, node):
            raise ValueError("Function calls not allowed")

        def visit_Num(self, node):
            return node.n

        def visit_Constant(self, node):  # Python 3.8+
            return node.value

    # map to safe names
    safe_variables = {}
    for i, original_name in enumerate(variables_dict.keys()):
        safe_name = f"var_{i}"
        safe_variables[safe_name] = variables_dict[original_name]

    # Replace all occurrences of original names in expression with safe names
    expr_safe = expr
    for original_name, safe_name in zip(variables_dict.keys(), safe_variables.keys()):
        expr_safe = expr_safe.replace(f"[{original_name}]", safe_name)

    tree = ast.parse(expr_safe, mode="eval")
    visitor = EvalVisitor()
    return visitor.visit(tree.body)


def expr_to_var(variable):
    """Extract variables from expression and return
    complete variable list and whether or not to derive"""
    if variable == "ws":
        variable = "([10u]**2+[10v]**2)**0.5"
    if "[" in variable:
        return re.findall(r"\[([^\[\]]+)\]", variable), variable, True
    return [variable], variable, False


def resolve_var_expr(variable, name_to_index):
    """
    Return complete variable list with dataset index

    Args:
        variable: str
            Variable defined either directly or through expression
        name_to_index: str
            Dataset name to index

    Returns:
        variable: str
            A potentially updated variable
        derive_variables: dict
            Name to index for the derived variable(s)
        derive: bool
            Whether or not to derive variable
    """
    variables, variable, derive = expr_to_var(variable)
    derive_variables = {v: name_to_index[v] for v in variables}
    return variable, derive_variables, derive<|MERGE_RESOLUTION|>--- conflicted
+++ resolved
@@ -4,15 +4,8 @@
 import numbers
 import operator as op
 import os
-<<<<<<< HEAD
-<<<<<<< HEAD
+import re
 import sys
-=======
-import re
->>>>>>> a9d0003 (Ruff)
-=======
-import re
->>>>>>> d7b57df4
 import time
 import uuid
 from argparse import ArgumentParser
