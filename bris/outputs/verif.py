--- conflicted
+++ resolved
@@ -344,11 +344,7 @@
         valid_times = a + b
         valid_times = valid_times.transpose()
         if len(valid_times) == 0:
-<<<<<<< HEAD
-            utils.LOGGER.error("### No valid times")
-=======
             utils.LOGGER.warning("Could not finalize verif, no valid times")
->>>>>>> 70f4f55f
             return
 
         # valid_times = np.sort(np.unique(valid_times.flatten()))
