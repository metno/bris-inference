import datetime
import time as pytime

import gridpp
import numpy as np
import xarray as xr

import bris.units
from bris import projections, utils
from bris.conventions import anemoi as anemoi_conventions
from bris.conventions import cf
from bris.conventions.metno import Metno
from bris.conventions.variable_list import VariableList
from bris.outputs import Output
from bris.outputs.intermediate import Intermediate
from bris.predict_metadata import PredictMetadata


class Netcdf(Output):
    """Write predictions to NetCDF, using CF-standards and local conventions

    Since ensemble is done data-parallel, we do not have all members available when writing the
    files. If we are producing a single deterministic run, then we can directly write data to file
    as soon as we get it. Otherwise write the data to disk in an intermediate format and then merge
    files on finalize. This comes at a penalty since the data is written to disk twice.

    This output can write three types of outputs:
    1) Gridded regional projected data. This requires field_shape to be set in predict_metadata
    2) Irregular grids interpolated to a lat/lon grid. Use interp_res.
    3) Irregular grids. This means the output only has one location dimension.
    """

    def __init__(
        self,
        predict_metadata: PredictMetadata,
        workdir: str,
        filename_pattern: str,
        variables=None,
        interp_res=None,
        latrange=None,
        lonrange=None,
        extra_variables=None,
        proj4_str=None,
        domain_name=None,
        mask_file: str = "",
        mask_field=None,
        global_attributes=None,
        remove_intermediate=True,
        compression=False,
    ):
        """
        Args:
            filename_pattern: Save predictions to this filename after time tokens are expanded
            interp_res: Interpolate to this resolution [degrees] on a lat/lon grid
            variables: If None, predict all variables
            global_attributes (dict): Write these global attributes in the output file
            compression (bool): If true, write compressed output files
        """
        super().__init__(predict_metadata, extra_variables)

        self.filename_pattern = filename_pattern
        if variables is None:
            self.extract_variables = predict_metadata.variables
        else:
            if extra_variables is None:
                extra_variables = []
            self.extract_variables = variables + extra_variables

        self.intermediate = None
        if self.pm.num_members > 1:
            self.intermediate = Intermediate(
                predict_metadata,
                workdir,
                extra_variables,
            )
        self.remove_intermediate = remove_intermediate
        self.variable_list = VariableList(self.extract_variables)

        # Conventions specify the names of variables in the output
        # CF-standard names are added in the standard_name attributes
        self.conventions = Metno()
        self.interp_res = interp_res
        self.latrange = latrange
        self.lonrange = lonrange
        self.mask_file = mask_file
        self.compression = compression
        self.global_attributes = (
            global_attributes if global_attributes is not None else {}
        )

        if domain_name is not None:
            self.proj4_str = projections.get_proj4_str(domain_name)
        else:
            self.proj4_str = proj4_str

        if self._is_masked:
            # If a mask was used during training:
            # Compute 1D->2D index to output 2D arrays by using a mask file
            self.ds_mask = xr.open_dataset(mask_file)
            if "time" in self.ds_mask.dims:
                mask = self.ds_mask.isel(time=0)[mask_field].values
            else:
                mask = self.ds_mask[mask_field].values
            self.mask = mask == 1.0

    def _add_forecast(
        self, times: list, ensemble_member: int, pred: np.ndarray
    ) -> None:
        t0 = pytime.perf_counter()
<<<<<<< HEAD
        if self.intermediate is not None:
=======
        if self.pm.num_members > 1 and self.intermediate is not None:
>>>>>>> 70f4f55f
            # Cache data with intermediate
            self.intermediate.add_forecast(times, ensemble_member, pred)
            utils.LOGGER.debug(
                f"Netcdf._add_forecast calling intermediate.add_forecast for ensemble_member {ensemble_member} in {pytime.perf_counter() - t0:.1f}s"
            )
            return
        assert ensemble_member == 0

        forecast_reference_time = times[0].astype("datetime64[s]").astype("int")

        filename = self.get_filename(forecast_reference_time)

        # Add ensemble dimension to the last
        self.write(filename, times, pred[..., None])
        utils.LOGGER.debug(
            f"Netcdf._add_forecast for {filename} in {pytime.perf_counter() - t0:.1f}s"
        )

    def get_filename(self, forecast_reference_time: int) -> str:
        """Get the filename for this forecast reference time"""
        return utils.expand_time_tokens(self.filename_pattern, forecast_reference_time)

    @property
    def _is_masked(self) -> bool:
        """Was a mask_from_dataset applied during training?"""
        return self.mask_file != ""

    @property
    def _is_gridded(self) -> bool:
        """Is the output gridded?"""
        return len(self.pm.field_shape) == 2 or self.interp_res is not None

    @property
    def _interpolate(self) -> bool:
        """Should interpolation to a regular lat/lon grid be performed?"""
        return self.interp_res is not None

<<<<<<< HEAD
    def write(self, filename: str, times: np.datetime64, pred: np.ndarray):
=======
    def conv_name(self, x):
        """Function to easily convert from cf names to conventions"""
        return self.conventions.get_name(x)

    def write(self, filename: str, times: list[np.datetime64], pred: np.ndarray):
>>>>>>> 70f4f55f
        """Write prediction to NetCDF
        Args:
            times: List of np.datetime64 objects that this forecast is for
            pred: 4D numpy array with dimensions (leadtimes, points, variables, members)
        """

        coords = {}
<<<<<<< HEAD
        self.nc_encoding = dict()
        x: np.ndarray | None = None
=======
        self.nc_encoding: dict[str, dict[str, bool]] = {}
        x: np.ndarray | None = None
        y: np.ndarray | None = None
>>>>>>> 70f4f55f

        t0 = pytime.perf_counter()

        t0 = pytime.perf_counter()

        # TODO: Seconds or hours for leadtimes?
        times_ut = utils.datetime_to_unixtime(times)
        frt_ut = times_ut[0]
        coords[self.conv_name("time")] = np.array(times_ut).astype(np.double)

        x: np.ndarray | None = None
        y: np.ndarray | None = None

        if self._is_gridded:
            if self._interpolate:
                # Find a bounding-box for interpolation
                min_lat = self.get_lower(self.pm.lats)
                max_lat = self.get_upper(self.pm.lats)
                min_lon = self.get_lower(self.pm.lons)
                max_lon = self.get_upper(self.pm.lons)
                if self.latrange is not None:
                    min_lat, max_lat = self.latrange
                if self.lonrange is not None:
                    min_lon, max_lon = self.lonrange

                y = np.arange(
                    min_lat,
                    max_lat + self.interp_res,
                    self.interp_res,
                )
                x = np.arange(
                    min_lon,
                    max_lon + self.interp_res,
                    self.interp_res,
                )
<<<<<<< HEAD
                x_dim_name = c("longitude")
                y_dim_name = c("latitude")
=======
                x_dim_name = self.conv_name("longitude")
                y_dim_name = self.conv_name("latitude")
>>>>>>> 70f4f55f
                utils.LOGGER.debug(
                    f"netcdf.write _interpolate in {pytime.perf_counter() - t0:.1f}s"
                )
            else:
                # TODO: Handle self.latrange and self.lonrange
                if None not in [self.latrange, self.lonrange]:
                    utils.LOGGER.warning(
                        "Warning: latrange/lonrange not handled in gridded fields"
                    )

                if self.proj4_str:
                    lats = np.reshape(self.pm.lats, self.pm.field_shape).astype(
                        np.double
                    )
                    lons = np.reshape(self.pm.lons, self.pm.field_shape).astype(
                        np.double
                    )
                    x, y = projections.get_xy(lats, lons, self.proj4_str)
                else:
                    x = np.arange(self.pm.field_shape[1]).astype(np.float32)
                    y = np.arange(self.pm.field_shape[0]).astype(np.float32)
<<<<<<< HEAD
                x_dim_name = c("projection_x_coordinate")
                y_dim_name = c("projection_y_coordinate")
=======
                x_dim_name = self.conv_name("projection_x_coordinate")
                y_dim_name = self.conv_name("projection_y_coordinate")
>>>>>>> 70f4f55f
                utils.LOGGER.debug(
                    f"netcdf.write not _interpolate in {pytime.perf_counter() - t0:.1f}s"
                )
            coords[x_dim_name] = x
            coords[y_dim_name] = y
            spatial_dims = (y_dim_name, x_dim_name)
        else:
            if self._is_masked:
                # Use the template to get the (full) grid
                if hasattr(self.ds_mask, "X") and hasattr(self.ds_mask, "Y"):
                    x = self.ds_mask.X.values
                    y = self.ds_mask.Y.values
                elif hasattr(self.ds_mask, "x") and hasattr(self.ds_mask, "y"):
                    x = self.ds_mask.x.values
                    y = self.ds_mask.y.values
                else:
                    raise AttributeError(
                        "Mask dataset does not contain projected coordinates variables 'x', 'y' or 'X', 'Y'"
                    )

                x_dim_name = self.conv_name("projection_x_coordinate")
                y_dim_name = self.conv_name("projection_y_coordinate")
                coords[x_dim_name] = x
                coords[y_dim_name] = y
                spatial_dims = (y_dim_name, x_dim_name)
                utils.LOGGER.debug(
                    f"netcdf.write _is_masked in {pytime.perf_counter() - t0:.1f}s"
                )
            else:
                y = np.arange(len(self.pm.lats)).astype(np.int32)
                coords["location"] = y
                spatial_dims = ("location",)
                utils.LOGGER.debug(
                    f"netcdf.write else in {pytime.perf_counter() - t0:.1f}s"
                )

<<<<<<< HEAD
        if self.intermediate is not None:
            coords[c("realization")] = np.arange(self.pm.num_members).astype(np.int32)
=======
        if self.pm.num_members > 1:
            coords[self.conv_name("realization")] = np.arange(
                self.pm.num_members
            ).astype(np.int32)

            utils.LOGGER.debug(
                f"netcdf.write realization in {pytime.perf_counter() - t0:.1f}s"
            )
>>>>>>> 70f4f55f

            utils.LOGGER.debug(
                f"netcdf.write self.intermediate is not None in {pytime.perf_counter() - t0:.1f}s"
            )

        dims_to_add = self.variable_list.dimensions

        attrs = {}
        # Add dimensions
        for dimname, (level_type, levels) in dims_to_add.items():
            # Don't need to convert dimnames, since these are already to local convention
            coords[dimname] = np.array(levels).astype(np.float32)
            attrs[dimname] = cf.get_attributes(level_type)
        utils.LOGGER.debug(
            f"netcdf.write Add dimensions in {pytime.perf_counter() - t0:.1f}s"
        )

        self.ds = xr.Dataset(coords=coords)

        # Add attributes of coordinates
        for var, var_attrs in attrs.items():
            self.ds[var].attrs = var_attrs

        # Set up other coordinate variables
        self.ds[self.conv_name("forecast_reference_time")] = ([], frt_ut)

        # Set up grid definitions
        if self._is_gridded:
            if self._interpolate:
<<<<<<< HEAD
                self._gridded_interpolate()
            else:
                self._gridded_not_interpolated(spatial_dims)
=======
                self._set_coords_gridded_interpolate()
            else:
                self._set_coords_gridded_not_interpolated(spatial_dims)
>>>>>>> 70f4f55f

        else:
            if self._is_masked:
                self._not_gridded_masked(spatial_dims, x, y)
            else:
                self._not_gridded_not_masked(spatial_dims)

        self._set_projection_info()
        self._setup_prediction_vars(spatial_dims, times, x, y, pred)
        self._set_attrs()
<<<<<<< HEAD
        self._write_files(filename)
=======
        self._write_file(filename)
>>>>>>> 70f4f55f

    def _not_gridded_masked(self, spatial_dims: tuple, y, x):
        t0 = pytime.perf_counter()
        if hasattr(self.ds_mask, "lat") and hasattr(self.ds_mask, "lon"):
            lat = self.ds_mask.lat.values
            lon = self.ds_mask.lon.values
        elif hasattr(self.ds_mask, "latitude") and hasattr(self.ds_mask, "longitude"):
            lat = self.ds_mask.latitude.values
            lon = self.ds_mask.longitude.values
        else:
            raise ValueError(
                "Mask dataset does not contain coordinates variables 'lat', 'lon' or 'latitude', 'longitude'"
            )

<<<<<<< HEAD
        self.ds[self.conventions.get_name("latitude")] = (
            spatial_dims,
            lat,
        )
        self.ds[self.conventions.get_name("longitude")] = (
=======
        self.ds[self.conv_name("latitude")] = (
            spatial_dims,
            lat,
        )
        self.ds[self.conv_name("longitude")] = (
>>>>>>> 70f4f55f
            spatial_dims,
            lon,
        )
        if self.pm.altitudes is not None:
            altitudes_rec = np.nan * np.zeros([len(y), len(x)], np.float32)
            # Reconstruct the 2D array
            altitudes_rec[self.mask] = self.pm.altitudes
<<<<<<< HEAD
            self.ds[self.conventions.get_name("surface_altitude")] = (
=======
            self.ds[self.conv_name("surface_altitude")] = (
>>>>>>> 70f4f55f
                spatial_dims,
                altitudes_rec,
            )

        proj_attrs = {}
        if self.proj4_str is not None:
            proj_attrs = projections.get_proj_attributes(self.proj4_str)
<<<<<<< HEAD
        self.ds[self.conventions.get_name("projection")] = ([], 0, proj_attrs)
=======
        self.ds[self.conv_name("projection")] = ([], 0, proj_attrs)
>>>>>>> 70f4f55f
        utils.LOGGER.debug(
            f"netcdf._not_gridded_masked in {pytime.perf_counter() - t0:.1f}s"
        )

    def _not_gridded_not_masked(self, spatial_dims: tuple):
        t0 = pytime.perf_counter()
<<<<<<< HEAD
        self.ds[self.conventions.get_name("latitude")] = (
            spatial_dims,
            self.pm.lats,
        )
        self.ds[self.conventions.get_name("longitude")] = (
=======
        self.ds[self.conv_name("latitude")] = (
            spatial_dims,
            self.pm.lats,
        )
        self.ds[self.conv_name("longitude")] = (
>>>>>>> 70f4f55f
            spatial_dims,
            self.pm.lons,
        )
        if self.pm.altitudes is not None:
<<<<<<< HEAD
            self.ds[self.conventions.get_name("surface_altitude")] = (
=======
            self.ds[self.conv_name("surface_altitude")] = (
>>>>>>> 70f4f55f
                spatial_dims,
                self.pm.altitudes,
            )
        utils.LOGGER.debug(
            f"netcdf._not_gridded_not_masked in {pytime.perf_counter() - t0:.1f}s"
        )

<<<<<<< HEAD
    def _gridded_not_interpolated(self, spatial_dims: tuple) -> None:
        t0 = pytime.perf_counter()
        lats = self.pm.grid_lats.astype(np.double)
        lons = self.pm.grid_lons.astype(np.double)
        self.ds[self.conventions.get_name("latitude")] = (
            spatial_dims,
            lats,
        )
        self.ds[self.conventions.get_name("longitude")] = (
=======
    def _set_coords_gridded_not_interpolated(self, spatial_dims: tuple) -> None:
        t0 = pytime.perf_counter()
        lats = self.pm.grid_lats.astype(np.double)
        lons = self.pm.grid_lons.astype(np.double)
        self.ds[self.conv_name("latitude")] = (
            spatial_dims,
            lats,
        )
        self.ds[self.conv_name("longitude")] = (
>>>>>>> 70f4f55f
            spatial_dims,
            lons,
        )

        if self.pm.altitudes is not None:
            altitudes = self.pm.grid_altitudes.astype(np.double)
<<<<<<< HEAD
            self.ds[self.conventions.get_name("surface_altitude")] = (
=======
            self.ds[self.conv_name("surface_altitude")] = (
>>>>>>> 70f4f55f
                spatial_dims,
                altitudes,
            )
        proj_attrs = {}
        if self.proj4_str is not None:
            proj_attrs = projections.get_proj_attributes(self.proj4_str)
            # proj_attrs["grid_mapping_name"] = "lambert_conformal_conic"
            # proj_attrs["standard_parallel"] = (63.3, 63.3)
            # proj_attrs["longitude_of_central_meridian"] = 15.0
            # proj_attrs["latitude_of_projection_origin"] = 63.3
            # proj_attrs["earth_radius"] = 6371000.0
<<<<<<< HEAD
        self.ds[self.conventions.get_name("projection")] = ([], 0, proj_attrs)
        utils.LOGGER.debug(
            f"netcdf._gridded_not_interpolated in {pytime.perf_counter() - t0:.1f}s"
        )

    def _gridded_interpolate(self):
        """If is gridded and interpolation should be done"""
        proj_attrs = {}
        proj_attrs["grid_mapping_name"] = "latitude_longitude"
        proj_attrs["earth_radius"] = "6371000.0"
        self.ds["projection"] = ([], 1, proj_attrs)
        utils.LOGGER.debug("netcdf._gridded_interpolate")

=======
        self.ds[self.conv_name("projection")] = ([], 0, proj_attrs)
        utils.LOGGER.debug(
            f"netcdf._set_coords_gridded_not_interpolated in {pytime.perf_counter() - t0:.1f}s"
        )

    def _set_coords_gridded_interpolate(self) -> None:
        """If is gridded and interpolation should be done"""
        proj_attrs = {}
        proj_attrs["grid_mapping_name"] = "latitude_longitude"
        proj_attrs["earth_radius"] = "6371000.0"
        self.ds["projection"] = ([], 1, proj_attrs)
        utils.LOGGER.debug("netcdf._set_coords_gridded_interpolate")

>>>>>>> 70f4f55f
    def _set_projection_info(self) -> None:
        for cfname in [
            "forecast_reference_time",
            "time",
            "latitude",
            "longitude",
            "surface_altitude",
            "projection_x_coordinate",
            "projection_y_coordinate",
            "realization",
        ]:
<<<<<<< HEAD
            ncname = self.conventions.get_name(cfname)
=======
            ncname = self.conv_name(cfname)
>>>>>>> 70f4f55f
            if ncname in self.ds:
                self.ds[ncname].attrs = cf.get_attributes(cfname)

                if cfname == "surface_altitude":
                    self.ds[ncname].attrs["grid_mapping"] = "projection"
                    self.ds[ncname].attrs["coordinates"] = "latitude longitude"
        utils.LOGGER.debug("netcdf._set_projection_info")

    def _setup_prediction_vars(
        self,
        spatial_dims: tuple,
        times: list,
        x: np.ndarray | None,
<<<<<<< HEAD
        y: np.ndarray,
=======
        y: np.ndarray | None,
>>>>>>> 70f4f55f
        pred: np.ndarray,
    ):
        """Set up all prediction variables"""
        t0 = pytime.perf_counter()
        for variable in self.extract_variables:
            t1 = pytime.perf_counter()
            variable_index = self.pm.variables.index(variable)
            level_index = self.variable_list.get_level_index(variable)
            ncname = self.variable_list.get_ncname_from_anemoi_name(variable)
            if self.compression:
                self.nc_encoding[ncname] = {"zlib": True}

            if ncname not in self.ds:
                dim_name = self.variable_list.get_level_dimname(ncname)
                if dim_name is not None:
                    dims = [
<<<<<<< HEAD
                        self.conventions.get_name("time"),
=======
                        self.conv_name("time"),
>>>>>>> 70f4f55f
                        dim_name,
                        *spatial_dims,
                    ]
                    if self._is_gridded or self._is_masked:
                        shape = [len(times), len(self.ds[dim_name]), len(y), len(x)]
                    else:
                        shape = [len(times), len(self.ds[dim_name]), len(y)]
                else:
<<<<<<< HEAD
                    dims = [self.conventions.get_name("time"), *spatial_dims]
=======
                    dims = [self.conv_name("time"), *spatial_dims]
>>>>>>> 70f4f55f
                    if self._is_gridded or self._is_masked:
                        shape = [len(times), len(y), len(x)]
                    else:
                        shape = [len(times), len(y)]

<<<<<<< HEAD
                if self.intermediate is not None:
                    dims.insert(1, self.conventions.get_name("ensemble_member"))
=======
                if self.pm.num_members > 1:
                    dims.insert(1, self.conv_name("ensemble_member"))
>>>>>>> 70f4f55f
                    shape.insert(1, self.pm.num_members)

                ar = np.nan * np.zeros(shape, np.float32)
                self.ds[ncname] = (dims, ar)

            if self._is_gridded or self._is_masked:
                shape = [len(times), len(y), len(x), self.pm.num_members]
            else:
                shape = [len(times), len(y), self.pm.num_members]

            if self._interpolate:
                ipoints = gridpp.Points(self.pm.lats, self.pm.lons)
                yy, xx = np.meshgrid(y, x)
                ogrid = gridpp.Grid(yy.transpose(), xx.transpose())

                curr = pred[..., variable_index, :]
                ar = np.nan * np.zeros(
                    [len(times), len(y), len(x), self.pm.num_members], np.float32
                )
                for i in range(self.pm.num_members):
                    ar[:, :, :, i] = gridpp.nearest(ipoints, ogrid, curr[:, :, i])
            elif self._is_masked:
                curr = pred[..., variable_index, :]
                ar = np.nan * np.zeros(
                    [len(times), len(y), len(x), self.pm.num_members], np.float32
                )
                # Reconstruct the 2D array (nans where no data)
                ar[:, self.mask, :] = curr
            else:
                ar = np.reshape(pred[..., variable_index, :], shape)

            ar = (
                np.moveaxis(ar, [-1], [1])
                if self.intermediate is not None
                else ar[..., 0]
            )

            cfname = cf.get_metadata(variable)["cfname"]
            attrs = cf.get_attributes(cfname)

            # Unit conversion from anemoi to CF
            from_units = anemoi_conventions.get_units(variable)
            if "units" in attrs:
                to_units = attrs["units"]
                bris.units.convert(ar, from_units, to_units, inplace=True)

            if level_index is not None:
                if self.intermediate is not None:
                    self.ds[ncname][:, :, level_index, ...] = ar
                else:
                    self.ds[ncname][:, level_index, ...] = ar
            else:
                self.ds[ncname][:] = ar

            # Add variable attributes
            attrs["grid_mapping"] = "projection"
            attrs["coordinates"] = "latitude longitude"
            self.ds[ncname].attrs = attrs
            utils.LOGGER.debug(
                f"netcdf._setup_prediction_vars variable <{variable}> in {pytime.perf_counter() - t1:.1f}s"
            )
        utils.LOGGER.debug(
            f"netcdf._setup_prediction_vars done in {pytime.perf_counter() - t0:.1f}s"
        )

    def _set_attrs(self) -> None:
        """Add global attributes"""
        datestr = datetime.datetime.now(datetime.timezone.utc).strftime(
            "%Y-%m-%d %H:%M:%S +00:00"
        )
        self.ds.attrs["history"] = f"{datestr} Created by bris-inference"
        self.ds.attrs["Convensions"] = "CF-1.6"
        for key, value in self.global_attributes.items():
            self.ds.attrs[key] = value

<<<<<<< HEAD
    def _write_files(self, filename: str) -> None:
=======
    def _write_file(self, filename: str) -> None:
>>>>>>> 70f4f55f
        """Write netcdf to disk"""
        t0 = pytime.perf_counter()
        utils.create_directory(filename)

        self.ds.to_netcdf(
            filename,
            mode="w",
            engine="netcdf4",
            unlimited_dims=["time"],
            encoding=self.nc_encoding,
        )
        utils.LOGGER.debug(
<<<<<<< HEAD
            f"netcdf._write_files Done in {pytime.perf_counter() - t0:.1f}s"
=======
            f"netcdf._write_file Done in {pytime.perf_counter() - t0:.1f}s"
>>>>>>> 70f4f55f
        )

    def finalize(self):
        t0 = pytime.perf_counter()

<<<<<<< HEAD
        if self.intermediate is not None:
=======
        if self.pm.num_members > 1:
>>>>>>> 70f4f55f
            # Load data from the intermediate and write to disk
            forecast_reference_times = self.intermediate.get_forecast_reference_times()
            for forecast_reference_time in forecast_reference_times:
                # Arange all ensemble members
                t1 = pytime.perf_counter()
                pred = np.zeros(self.pm.shape + [self.pm.num_members], np.float32)
                for m in range(self.pm.num_members):
                    curr = self.intermediate.get_forecast(forecast_reference_time, m)
                    if curr is not None:
                        pred[..., m] = curr
                utils.LOGGER.debug(
                    f"netcdf Arange all ensemble members (inc intermediate.get_forecast) in {pytime.perf_counter() - t1:.1f}s"
                )

                time = forecast_reference_time.astype("datetime64[s]").astype("int")
                filename = self.get_filename(time)
                lead_times = [
                    forecast_reference_time + lt
                    for lt in self.intermediate.pm.leadtimes
                ]
                self.write(filename, lead_times, pred)

            if self.remove_intermediate:
                self.intermediate.cleanup()
        utils.LOGGER.debug(
            f"Netcdf.finalize: {pytime.perf_counter() - t0:.1f}s",
        )

    def get_lower(self, array):
        m = np.min(array)
        return np.floor(m / self.interp_res) * self.interp_res

    def get_upper(self, array):
        m = np.max(array)
        return np.ceil(m / self.interp_res) * self.interp_res<|MERGE_RESOLUTION|>--- conflicted
+++ resolved
@@ -107,11 +107,7 @@
         self, times: list, ensemble_member: int, pred: np.ndarray
     ) -> None:
         t0 = pytime.perf_counter()
-<<<<<<< HEAD
-        if self.intermediate is not None:
-=======
         if self.pm.num_members > 1 and self.intermediate is not None:
->>>>>>> 70f4f55f
             # Cache data with intermediate
             self.intermediate.add_forecast(times, ensemble_member, pred)
             utils.LOGGER.debug(
@@ -149,15 +145,11 @@
         """Should interpolation to a regular lat/lon grid be performed?"""
         return self.interp_res is not None
 
-<<<<<<< HEAD
-    def write(self, filename: str, times: np.datetime64, pred: np.ndarray):
-=======
     def conv_name(self, x):
         """Function to easily convert from cf names to conventions"""
         return self.conventions.get_name(x)
 
     def write(self, filename: str, times: list[np.datetime64], pred: np.ndarray):
->>>>>>> 70f4f55f
         """Write prediction to NetCDF
         Args:
             times: List of np.datetime64 objects that this forecast is for
@@ -165,14 +157,9 @@
         """
 
         coords = {}
-<<<<<<< HEAD
-        self.nc_encoding = dict()
-        x: np.ndarray | None = None
-=======
         self.nc_encoding: dict[str, dict[str, bool]] = {}
         x: np.ndarray | None = None
         y: np.ndarray | None = None
->>>>>>> 70f4f55f
 
         t0 = pytime.perf_counter()
 
@@ -208,13 +195,8 @@
                     max_lon + self.interp_res,
                     self.interp_res,
                 )
-<<<<<<< HEAD
-                x_dim_name = c("longitude")
-                y_dim_name = c("latitude")
-=======
                 x_dim_name = self.conv_name("longitude")
                 y_dim_name = self.conv_name("latitude")
->>>>>>> 70f4f55f
                 utils.LOGGER.debug(
                     f"netcdf.write _interpolate in {pytime.perf_counter() - t0:.1f}s"
                 )
@@ -236,13 +218,8 @@
                 else:
                     x = np.arange(self.pm.field_shape[1]).astype(np.float32)
                     y = np.arange(self.pm.field_shape[0]).astype(np.float32)
-<<<<<<< HEAD
-                x_dim_name = c("projection_x_coordinate")
-                y_dim_name = c("projection_y_coordinate")
-=======
                 x_dim_name = self.conv_name("projection_x_coordinate")
                 y_dim_name = self.conv_name("projection_y_coordinate")
->>>>>>> 70f4f55f
                 utils.LOGGER.debug(
                     f"netcdf.write not _interpolate in {pytime.perf_counter() - t0:.1f}s"
                 )
@@ -279,10 +256,6 @@
                     f"netcdf.write else in {pytime.perf_counter() - t0:.1f}s"
                 )
 
-<<<<<<< HEAD
-        if self.intermediate is not None:
-            coords[c("realization")] = np.arange(self.pm.num_members).astype(np.int32)
-=======
         if self.pm.num_members > 1:
             coords[self.conv_name("realization")] = np.arange(
                 self.pm.num_members
@@ -291,7 +264,6 @@
             utils.LOGGER.debug(
                 f"netcdf.write realization in {pytime.perf_counter() - t0:.1f}s"
             )
->>>>>>> 70f4f55f
 
             utils.LOGGER.debug(
                 f"netcdf.write self.intermediate is not None in {pytime.perf_counter() - t0:.1f}s"
@@ -321,15 +293,9 @@
         # Set up grid definitions
         if self._is_gridded:
             if self._interpolate:
-<<<<<<< HEAD
-                self._gridded_interpolate()
-            else:
-                self._gridded_not_interpolated(spatial_dims)
-=======
                 self._set_coords_gridded_interpolate()
             else:
                 self._set_coords_gridded_not_interpolated(spatial_dims)
->>>>>>> 70f4f55f
 
         else:
             if self._is_masked:
@@ -340,11 +306,7 @@
         self._set_projection_info()
         self._setup_prediction_vars(spatial_dims, times, x, y, pred)
         self._set_attrs()
-<<<<<<< HEAD
-        self._write_files(filename)
-=======
         self._write_file(filename)
->>>>>>> 70f4f55f
 
     def _not_gridded_masked(self, spatial_dims: tuple, y, x):
         t0 = pytime.perf_counter()
@@ -359,19 +321,11 @@
                 "Mask dataset does not contain coordinates variables 'lat', 'lon' or 'latitude', 'longitude'"
             )
 
-<<<<<<< HEAD
-        self.ds[self.conventions.get_name("latitude")] = (
-            spatial_dims,
-            lat,
-        )
-        self.ds[self.conventions.get_name("longitude")] = (
-=======
         self.ds[self.conv_name("latitude")] = (
             spatial_dims,
             lat,
         )
         self.ds[self.conv_name("longitude")] = (
->>>>>>> 70f4f55f
             spatial_dims,
             lon,
         )
@@ -379,11 +333,7 @@
             altitudes_rec = np.nan * np.zeros([len(y), len(x)], np.float32)
             # Reconstruct the 2D array
             altitudes_rec[self.mask] = self.pm.altitudes
-<<<<<<< HEAD
-            self.ds[self.conventions.get_name("surface_altitude")] = (
-=======
             self.ds[self.conv_name("surface_altitude")] = (
->>>>>>> 70f4f55f
                 spatial_dims,
                 altitudes_rec,
             )
@@ -391,39 +341,23 @@
         proj_attrs = {}
         if self.proj4_str is not None:
             proj_attrs = projections.get_proj_attributes(self.proj4_str)
-<<<<<<< HEAD
-        self.ds[self.conventions.get_name("projection")] = ([], 0, proj_attrs)
-=======
         self.ds[self.conv_name("projection")] = ([], 0, proj_attrs)
->>>>>>> 70f4f55f
         utils.LOGGER.debug(
             f"netcdf._not_gridded_masked in {pytime.perf_counter() - t0:.1f}s"
         )
 
     def _not_gridded_not_masked(self, spatial_dims: tuple):
         t0 = pytime.perf_counter()
-<<<<<<< HEAD
-        self.ds[self.conventions.get_name("latitude")] = (
-            spatial_dims,
-            self.pm.lats,
-        )
-        self.ds[self.conventions.get_name("longitude")] = (
-=======
         self.ds[self.conv_name("latitude")] = (
             spatial_dims,
             self.pm.lats,
         )
         self.ds[self.conv_name("longitude")] = (
->>>>>>> 70f4f55f
             spatial_dims,
             self.pm.lons,
         )
         if self.pm.altitudes is not None:
-<<<<<<< HEAD
-            self.ds[self.conventions.get_name("surface_altitude")] = (
-=======
             self.ds[self.conv_name("surface_altitude")] = (
->>>>>>> 70f4f55f
                 spatial_dims,
                 self.pm.altitudes,
             )
@@ -431,17 +365,6 @@
             f"netcdf._not_gridded_not_masked in {pytime.perf_counter() - t0:.1f}s"
         )
 
-<<<<<<< HEAD
-    def _gridded_not_interpolated(self, spatial_dims: tuple) -> None:
-        t0 = pytime.perf_counter()
-        lats = self.pm.grid_lats.astype(np.double)
-        lons = self.pm.grid_lons.astype(np.double)
-        self.ds[self.conventions.get_name("latitude")] = (
-            spatial_dims,
-            lats,
-        )
-        self.ds[self.conventions.get_name("longitude")] = (
-=======
     def _set_coords_gridded_not_interpolated(self, spatial_dims: tuple) -> None:
         t0 = pytime.perf_counter()
         lats = self.pm.grid_lats.astype(np.double)
@@ -451,18 +374,13 @@
             lats,
         )
         self.ds[self.conv_name("longitude")] = (
->>>>>>> 70f4f55f
             spatial_dims,
             lons,
         )
 
         if self.pm.altitudes is not None:
             altitudes = self.pm.grid_altitudes.astype(np.double)
-<<<<<<< HEAD
-            self.ds[self.conventions.get_name("surface_altitude")] = (
-=======
             self.ds[self.conv_name("surface_altitude")] = (
->>>>>>> 70f4f55f
                 spatial_dims,
                 altitudes,
             )
@@ -474,21 +392,6 @@
             # proj_attrs["longitude_of_central_meridian"] = 15.0
             # proj_attrs["latitude_of_projection_origin"] = 63.3
             # proj_attrs["earth_radius"] = 6371000.0
-<<<<<<< HEAD
-        self.ds[self.conventions.get_name("projection")] = ([], 0, proj_attrs)
-        utils.LOGGER.debug(
-            f"netcdf._gridded_not_interpolated in {pytime.perf_counter() - t0:.1f}s"
-        )
-
-    def _gridded_interpolate(self):
-        """If is gridded and interpolation should be done"""
-        proj_attrs = {}
-        proj_attrs["grid_mapping_name"] = "latitude_longitude"
-        proj_attrs["earth_radius"] = "6371000.0"
-        self.ds["projection"] = ([], 1, proj_attrs)
-        utils.LOGGER.debug("netcdf._gridded_interpolate")
-
-=======
         self.ds[self.conv_name("projection")] = ([], 0, proj_attrs)
         utils.LOGGER.debug(
             f"netcdf._set_coords_gridded_not_interpolated in {pytime.perf_counter() - t0:.1f}s"
@@ -502,7 +405,6 @@
         self.ds["projection"] = ([], 1, proj_attrs)
         utils.LOGGER.debug("netcdf._set_coords_gridded_interpolate")
 
->>>>>>> 70f4f55f
     def _set_projection_info(self) -> None:
         for cfname in [
             "forecast_reference_time",
@@ -514,11 +416,7 @@
             "projection_y_coordinate",
             "realization",
         ]:
-<<<<<<< HEAD
-            ncname = self.conventions.get_name(cfname)
-=======
             ncname = self.conv_name(cfname)
->>>>>>> 70f4f55f
             if ncname in self.ds:
                 self.ds[ncname].attrs = cf.get_attributes(cfname)
 
@@ -532,11 +430,7 @@
         spatial_dims: tuple,
         times: list,
         x: np.ndarray | None,
-<<<<<<< HEAD
-        y: np.ndarray,
-=======
         y: np.ndarray | None,
->>>>>>> 70f4f55f
         pred: np.ndarray,
     ):
         """Set up all prediction variables"""
@@ -553,11 +447,7 @@
                 dim_name = self.variable_list.get_level_dimname(ncname)
                 if dim_name is not None:
                     dims = [
-<<<<<<< HEAD
-                        self.conventions.get_name("time"),
-=======
                         self.conv_name("time"),
->>>>>>> 70f4f55f
                         dim_name,
                         *spatial_dims,
                     ]
@@ -566,23 +456,14 @@
                     else:
                         shape = [len(times), len(self.ds[dim_name]), len(y)]
                 else:
-<<<<<<< HEAD
-                    dims = [self.conventions.get_name("time"), *spatial_dims]
-=======
                     dims = [self.conv_name("time"), *spatial_dims]
->>>>>>> 70f4f55f
                     if self._is_gridded or self._is_masked:
                         shape = [len(times), len(y), len(x)]
                     else:
                         shape = [len(times), len(y)]
 
-<<<<<<< HEAD
-                if self.intermediate is not None:
-                    dims.insert(1, self.conventions.get_name("ensemble_member"))
-=======
                 if self.pm.num_members > 1:
                     dims.insert(1, self.conv_name("ensemble_member"))
->>>>>>> 70f4f55f
                     shape.insert(1, self.pm.num_members)
 
                 ar = np.nan * np.zeros(shape, np.float32)
@@ -658,11 +539,7 @@
         for key, value in self.global_attributes.items():
             self.ds.attrs[key] = value
 
-<<<<<<< HEAD
-    def _write_files(self, filename: str) -> None:
-=======
     def _write_file(self, filename: str) -> None:
->>>>>>> 70f4f55f
         """Write netcdf to disk"""
         t0 = pytime.perf_counter()
         utils.create_directory(filename)
@@ -675,21 +552,13 @@
             encoding=self.nc_encoding,
         )
         utils.LOGGER.debug(
-<<<<<<< HEAD
-            f"netcdf._write_files Done in {pytime.perf_counter() - t0:.1f}s"
-=======
             f"netcdf._write_file Done in {pytime.perf_counter() - t0:.1f}s"
->>>>>>> 70f4f55f
         )
 
     def finalize(self):
         t0 = pytime.perf_counter()
 
-<<<<<<< HEAD
-        if self.intermediate is not None:
-=======
         if self.pm.num_members > 1:
->>>>>>> 70f4f55f
             # Load data from the intermediate and write to disk
             forecast_reference_times = self.intermediate.get_forecast_reference_times()
             for forecast_reference_time in forecast_reference_times:
