import datetime
import time as pytime
from functools import cached_property

import gridpp
import numpy as np
import xarray as xr

import bris.units
from bris import projections, utils
from bris.conventions import anemoi as anemoi_conventions
from bris.conventions import cf
from bris.conventions.metno import Metno
from bris.conventions.variable_list import VariableList
from bris.outputs import Output
from bris.outputs.intermediate import Intermediate
from bris.predict_metadata import PredictMetadata


class Netcdf(Output):
    """Write predictions to NetCDF, using CF-standards and local conventions

    Since ensemble is done data-parallel, we do not have all members available when writing the
    files. If we are producing a single deterministic run, then we can directly write data to file
    as soon as we get it. Otherwise write the data to disk in an intermediate format and then merge
    files on finalize. This comes at a penalty since the data is written to disk twice.

    This output can write three types of outputs:
    1) Gridded regional projected data. This requires field_shape to be set in predict_metadata
    2) Irregular grids interpolated to a lat/lon grid. Use interp_res.
    3) Irregular grids. This means the output only has one location dimension.
    """

    def __init__(
        self,
        predict_metadata: PredictMetadata,
        workdir: str,
        filename_pattern: str,
        variables=None,
        interp_res=None,
        latrange=None,
        lonrange=None,
        extra_variables=None,
        accumulated_variables=None,
        proj4_str=None,
        domain_name=None,
        mask_file: str = "",
        mask_field=None,
        global_attributes=None,
        remove_intermediate=True,
        compression=False,
    ):
        """
        Args:
            filename_pattern: Save predictions to this filename after time tokens are expanded
            interp_res: Interpolate to this resolution [degrees] on a lat/lon grid
            variables: If None, predict all variables
            global_attributes (dict): Write these global attributes in the output file
            compression (bool): If true, write compressed output files
        """
        super().__init__(predict_metadata, extra_variables)

        self.filename_pattern = filename_pattern
        if variables is None:
            self.extract_variables = list(predict_metadata.variables)
        else:
            if extra_variables is None:
                extra_variables = []
            self.extract_variables = variables + extra_variables

        if accumulated_variables is None:
            self.accumulated_variables = []
        else:
            self.accumulated_variables = [v + "_acc" for v in accumulated_variables]
            self.extract_variables += self.accumulated_variables

        self.intermediate = None
        if self.pm.num_members > 1:
            self.intermediate = Intermediate(
                predict_metadata,
                workdir,
                extra_variables,
            )
        self.remove_intermediate = remove_intermediate
        self.variable_list = VariableList(self.extract_variables)

        # Conventions specify the names of variables in the output
        # CF-standard names are added in the standard_name attributes
        self.conventions = Metno()
        self.interp_res = interp_res
        self.latrange = latrange
        self.lonrange = lonrange
        self.mask_file = mask_file
        self.compression = compression
        self.global_attributes = (
            global_attributes if global_attributes is not None else {}
        )

        if domain_name is not None:
            self.proj4_str = projections.get_proj4_str(domain_name)
        else:
            self.proj4_str = proj4_str

        if self._is_masked:
            # If a mask was used during training:
            # Compute 1D->2D index to output 2D arrays by using a mask file
            self.ds_mask = xr.open_dataset(mask_file)
            if "time" in self.ds_mask.dims:
                mask = self.ds_mask.isel(time=0)[mask_field].values
            else:
                mask = self.ds_mask[mask_field].values
            self.mask = mask == 1.0

    def _add_forecast(
        self, times: list, ensemble_member: int, pred: np.ndarray
    ) -> None:
        t0 = pytime.perf_counter()
        if self.pm.num_members > 1 and self.intermediate is not None:
            # Cache data with intermediate
            utils.LOGGER.debug(
                "Netcdf._add_forecast calling intermediate.add_forecast for ensemble_member 0."
            )
            self.intermediate.add_forecast(times, ensemble_member, pred)
            return
        assert ensemble_member == 0

        forecast_reference_time = times[0].astype("datetime64[s]").astype("int")
        filename = self.get_filename(forecast_reference_time)

        # Add ensemble dimension to the last
        utils.LOGGER.debug(
            f"Netcdf._add_forecast calling intermediate.add_forecast for ensemble_member {ensemble_member}"
        )
        self.write(filename, times, pred[..., None])
        utils.LOGGER.debug(
            f"Netcdf._add_forecast completed for {filename} in {pytime.perf_counter() - t0:.1f}s"
        )

    def get_filename(self, forecast_reference_time: int) -> str:
        """Get the filename for this forecast reference time"""
        return utils.expand_time_tokens(self.filename_pattern, forecast_reference_time)

    @property
    def _is_masked(self) -> bool:
        """Was a mask_from_dataset applied during training?"""
        return self.mask_file != ""

    @property
    def _is_gridded(self) -> bool:
        """Is the output gridded?"""
        return len(self.pm.field_shape) == 2 or self.interp_res is not None

    @property
    def _interpolate(self) -> bool:
        """Should interpolation to a regular lat/lon grid be performed?"""
        return self.interp_res is not None

    def conv_name(self, x):
        """Function to easily convert from cf names to conventions"""
        return self.conventions.get_name(x)

    def write(self, filename: str, times: list[np.datetime64], pred: np.ndarray):
        """Write prediction to NetCDF
        Args:
            times: List of np.datetime64 objects that this forecast is for
            pred: 4D numpy array with dimensions (leadtimes, points, variables, members)
        """

        coords = {}
        self.nc_encoding: dict[str, dict[str, bool]] = {}
        x: np.ndarray | None = None
        y: np.ndarray | None = None

        t0 = pytime.perf_counter()

        # TODO: Seconds or hours for leadtimes?
        times_ut = utils.datetime_to_unixtime(times)
        frt_ut = times_ut[0]
        coords[self.conv_name("time")] = np.array(times_ut).astype(np.double)

        if self._is_gridded:
            if self._interpolate:
                # Find a bounding-box for interpolation
                min_lat = self.get_lower(self.pm.lats)
                max_lat = self.get_upper(self.pm.lats)
                min_lon = self.get_lower(self.pm.lons)
                max_lon = self.get_upper(self.pm.lons)
                if self.latrange is not None:
                    min_lat, max_lat = self.latrange
                if self.lonrange is not None:
                    min_lon, max_lon = self.lonrange

                y = np.arange(
                    min_lat,
                    max_lat + self.interp_res,
                    self.interp_res,
                )
                x = np.arange(
                    min_lon,
                    max_lon + self.interp_res,
                    self.interp_res,
                )
                x_dim_name = self.conv_name("longitude")
                y_dim_name = self.conv_name("latitude")
                utils.LOGGER.debug(
                    f"netcdf.write _interpolate in {pytime.perf_counter() - t0:.1f}s"
                )
            else:
                # TODO: Handle self.latrange and self.lonrange
                if None not in [self.latrange, self.lonrange]:
                    utils.LOGGER.warning(
                        "Warning: latrange/lonrange not handled in gridded fields"
                    )

                if self.proj4_str:
                    lats = np.reshape(self.pm.lats, self.pm.field_shape).astype(
                        np.double
                    )
                    lons = np.reshape(self.pm.lons, self.pm.field_shape).astype(
                        np.double
                    )
                    x, y = projections.get_xy(lats, lons, self.proj4_str)
                else:
                    x = np.arange(self.pm.field_shape[1]).astype(np.float32)
                    y = np.arange(self.pm.field_shape[0]).astype(np.float32)
                x_dim_name = self.conv_name("projection_x_coordinate")
                y_dim_name = self.conv_name("projection_y_coordinate")
                utils.LOGGER.debug(
                    f"netcdf.write not _interpolate in {pytime.perf_counter() - t0:.1f}s"
                )
            coords[x_dim_name] = x
            coords[y_dim_name] = y
            spatial_dims = (y_dim_name, x_dim_name)
        else:
            if self._is_masked:
                # Use the template to get the (full) grid
                if hasattr(self.ds_mask, "X") and hasattr(self.ds_mask, "Y"):
                    x = self.ds_mask.X.values
                    y = self.ds_mask.Y.values
                elif hasattr(self.ds_mask, "x") and hasattr(self.ds_mask, "y"):
                    x = self.ds_mask.x.values
                    y = self.ds_mask.y.values
                else:
                    raise AttributeError(
                        "Mask dataset does not contain projected coordinates variables 'x', 'y' or 'X', 'Y'"
                    )

                x_dim_name = self.conv_name("projection_x_coordinate")
                y_dim_name = self.conv_name("projection_y_coordinate")
                coords[x_dim_name] = x
                coords[y_dim_name] = y
                spatial_dims = (y_dim_name, x_dim_name)
                utils.LOGGER.debug(
                    f"netcdf.write _is_masked in {pytime.perf_counter() - t0:.1f}s"
                )
            else:
                y = np.arange(len(self.pm.lats)).astype(np.int32)
                coords["location"] = y
                spatial_dims = ("location",)
                utils.LOGGER.debug(
                    f"netcdf.write else in {pytime.perf_counter() - t0:.1f}s"
                )

        if self.pm.num_members > 1:
            coords[self.conv_name("realization")] = np.arange(
                self.pm.num_members
            ).astype(np.int32)

            utils.LOGGER.debug(
                f"netcdf.write realization in {pytime.perf_counter() - t0:.1f}s"
            )

        dims_to_add = self.variable_list.dimensions

        attrs = {}
        # Add dimensions
        for dimname, (level_type, levels) in dims_to_add.items():
            # Don't need to convert dimnames, since these are already to local convention
            coords[dimname] = np.array(levels).astype(np.float32)
            attrs[dimname] = cf.get_attributes(level_type)
        utils.LOGGER.debug(
            f"netcdf.write Add dimensions in {pytime.perf_counter() - t0:.1f}s"
        )

        self.ds = xr.Dataset(coords=coords)

        # Add attributes of coordinates
        for var, var_attrs in attrs.items():
            self.ds[var].attrs = var_attrs

        # Set up other coordinate variables
        # Forecast reference time should be double, not int64 (otherwise thredds complains)
        self.ds[self.conv_name("forecast_reference_time")] = (
            [],
            frt_ut,
            {},
            {"dtype": "double"},
        )

        # Set up grid definitions
        if self._is_gridded:
            if self._interpolate:
                self._set_coords_gridded_interpolate(spatial_dims, x, y)
            else:
                self._set_coords_gridded_not_interpolated(spatial_dims)

        else:
            if self._is_masked:
                self._not_gridded_masked(spatial_dims, x, y)
            else:
                self._not_gridded_not_masked(spatial_dims)

        self._set_projection_info()
        self._setup_prediction_vars(spatial_dims, times, x, y, pred)
        self._set_attrs()
        self._write_file(filename)

    def _not_gridded_masked(self, spatial_dims: tuple, y, x):
        t0 = pytime.perf_counter()
        if hasattr(self.ds_mask, "lat") and hasattr(self.ds_mask, "lon"):
            lat = self.ds_mask.lat.values
            lon = self.ds_mask.lon.values
        elif hasattr(self.ds_mask, "latitude") and hasattr(self.ds_mask, "longitude"):
            lat = self.ds_mask.latitude.values
            lon = self.ds_mask.longitude.values
        else:
            raise ValueError(
                "Mask dataset does not contain coordinates variables 'lat', 'lon' or 'latitude', 'longitude'"
            )

        self.ds[self.conv_name("latitude")] = (
            spatial_dims,
            lat,
        )
        self.ds[self.conv_name("longitude")] = (
            spatial_dims,
            lon,
        )
        if self.pm.altitudes is not None:
            altitudes_rec = np.nan * np.zeros([len(y), len(x)], np.float32)
            # Reconstruct the 2D array
            altitudes_rec[self.mask] = self.pm.altitudes
            self.ds[self.conv_name("surface_altitude")] = (
                spatial_dims,
                altitudes_rec,
            )

        proj_attrs = {}
        if self.proj4_str is not None:
            proj_attrs = projections.get_proj_attributes(self.proj4_str)
        # Projection
        self.ds[self.conv_name("projection")] = ([], 0, proj_attrs, {"dtype": "int32"})
        utils.LOGGER.debug(
            f"netcdf._not_gridded_masked in {pytime.perf_counter() - t0:.1f}s"
        )

    def _not_gridded_not_masked(self, spatial_dims: tuple):
        t0 = pytime.perf_counter()
        self.ds[self.conv_name("latitude")] = (
            spatial_dims,
            self.pm.lats,
        )
        self.ds[self.conv_name("longitude")] = (
            spatial_dims,
            self.pm.lons,
        )
        if self.pm.altitudes is not None:
            self.ds[self.conv_name("surface_altitude")] = (
                spatial_dims,
                self.pm.altitudes,
            )
        utils.LOGGER.debug(
            f"netcdf._not_gridded_not_masked in {pytime.perf_counter() - t0:.1f}s"
        )

    def _set_coords_gridded_not_interpolated(self, spatial_dims: tuple) -> None:
        t0 = pytime.perf_counter()
        lats = self.pm.grid_lats.astype(np.double)
        lons = self.pm.grid_lons.astype(np.double)
        self.ds[self.conv_name("latitude")] = (
            spatial_dims,
            lats,
        )
        self.ds[self.conv_name("longitude")] = (
            spatial_dims,
            lons,
        )

        if self.pm.altitudes is not None:
            altitudes = self.pm.grid_altitudes.astype(np.double)
            self.ds[self.conv_name("surface_altitude")] = (
                spatial_dims,
                altitudes,
            )
        proj_attrs = {}
        if self.proj4_str is not None:
            proj_attrs = projections.get_proj_attributes(self.proj4_str)
<<<<<<< HEAD
        self.ds[self.conv_name("projection")] = ([], 0, proj_attrs)
=======
            # proj_attrs["grid_mapping_name"] = "lambert_conformal_conic"
            # proj_attrs["standard_parallel"] = (63.3, 63.3)
            # proj_attrs["longitude_of_central_meridian"] = 15.0
            # proj_attrs["latitude_of_projection_origin"] = 63.3
            # proj_attrs["earth_radius"] = 6371000.0
        self.ds[self.conv_name("projection")] = ([], 0, proj_attrs, {"dtype": "int32"})
>>>>>>> 457c08e9
        utils.LOGGER.debug(
            f"netcdf._set_coords_gridded_not_interpolated in {pytime.perf_counter() - t0:.1f}s"
        )

    def _set_coords_gridded_interpolate(self, spatial_dims: tuple, x, y) -> None:
        """If is gridded and interpolation should be done"""
        proj_attrs = {}
        proj_attrs["grid_mapping_name"] = "latitude_longitude"
        proj_attrs["earth_radius"] = "6371000.0"
        self.ds[self.conv_name("projection")] = ([], 0, proj_attrs, {"dtype": "int32"})

        if self.pm.altitudes is not None:
            ipoints = gridpp.Points(self.pm.lats, self.pm.lons)
            yy, xx = np.meshgrid(y, x)
            ogrid = gridpp.Grid(yy.transpose(), xx.transpose())

            altitudes = gridpp.nearest(ipoints, ogrid, self.pm.altitudes).astype(
                np.double
            )
            self.ds[self.conv_name("surface_altitude")] = (
                spatial_dims,
                altitudes,
            )

        utils.LOGGER.debug("netcdf._set_coords_gridded_interpolate")

    def _set_projection_info(self) -> None:
        for cfname in [
            "forecast_reference_time",
            "time",
            "latitude",
            "longitude",
            "surface_altitude",
            "projection_x_coordinate",
            "projection_y_coordinate",
            "realization",
        ]:
            ncname = self.conv_name(cfname)
            if ncname in self.ds:
                self.ds[ncname].attrs = cf.get_attributes(cfname)

                if cfname == "surface_altitude":
                    self.ds[ncname].attrs["grid_mapping"] = "projection"
                    self.ds[ncname].attrs["coordinates"] = "latitude longitude"
        utils.LOGGER.debug("netcdf._set_projection_info")

    @cached_property
    def get_projection_rotation_matrices(self) -> tuple[np.ndarray]:
        """Precompute rotation matrices for field rotation from east/north to projected coordinates"""
        if self.proj4_str is None:
            raise ValueError("No projection defined for field rotation")

        e_x, n_x, e_y, n_y = projections.compute_local_mapping_from_lonlat(
            self.pm.lons, self.pm.lats, self.proj4_str, dist=1.0
        )
        return e_x, n_x, e_y, n_y

    def _rotate_fields_to_proj(self, pred, x, y) -> np.ndarray:
        for u_field, v_field in self.conventions.fields_to_rotate:
            if (
                u_field not in self.extract_variables
                or v_field not in self.extract_variables
            ):
                continue

            # Cached property so this will be computed only once
            e_x, n_x, e_y, n_y = self.get_projection_rotation_matrices

            u_field_index = self.pm.variables.index(u_field)
            v_field_index = self.pm.variables.index(v_field)
            for leadtime in range(self.pm.num_leadtimes):
                for member in range(self.pm.num_members):
                    u_values = pred[leadtime, :, u_field_index, member]
                    v_values = pred[leadtime, :, v_field_index, member]

                    x_values = e_x * u_values + n_x * v_values
                    y_values = e_y * u_values + n_y * v_values

                    pred[leadtime, :, u_field_index, member] = x_values
                    pred[leadtime, :, v_field_index, member] = y_values

        return pred

    def _setup_prediction_vars(
        self,
        spatial_dims: tuple,
        times: list,
        x: np.ndarray | None,
        y: np.ndarray | None,
        pred: np.ndarray,
    ):
        """Set up all prediction variables"""
        t0 = pytime.perf_counter()
        # Rotate winds if needed
        if self.proj4_str is not None:
            self._rotate_fields_to_proj(pred, x, y)

        for variable in self.extract_variables:
            t1 = pytime.perf_counter()
            if variable in self.accumulated_variables:
                variable_index = self.pm.variables.index(variable.removesuffix("_acc"))
            else:
                variable_index = self.pm.variables.index(variable)

            level_index = self.variable_list.get_level_index(variable)
            ncname = self.variable_list.get_ncname_from_anemoi_name(variable)
            if self.compression:
                self.nc_encoding[ncname] = {"zlib": True}

            if ncname not in self.ds:
                dim_name = self.variable_list.get_level_dimname(ncname)
                if dim_name is not None:
                    dims = [
                        self.conv_name("time"),
                        dim_name,
                        *spatial_dims,
                    ]
                    if self._is_gridded or self._is_masked:
                        shape = [len(times), len(self.ds[dim_name]), len(y), len(x)]
                    else:
                        shape = [len(times), len(self.ds[dim_name]), len(y)]
                else:
                    dims = [self.conv_name("time"), *spatial_dims]
                    if self._is_gridded or self._is_masked:
                        shape = [len(times), len(y), len(x)]
                    else:
                        shape = [len(times), len(y)]

                if self.pm.num_members > 1:
                    # We want the ensemble member dimension to be after height (if height exists)
                    # I.e. we want (time, height, member, y, x) or (time, member, y, x)
                    ens_dim_loc = 1 + (dim_name is not None)

                    dims.insert(ens_dim_loc, self.conv_name("ensemble_member"))
                    shape.insert(ens_dim_loc, self.pm.num_members)

                ar = np.nan * np.zeros(shape, np.float32)
                self.ds[ncname] = (dims, ar)

            if self._is_gridded or self._is_masked:
                shape = [len(times), len(y), len(x), self.pm.num_members]
            else:
                shape = [len(times), len(y), self.pm.num_members]

            if self._interpolate:
                ipoints = gridpp.Points(self.pm.lats, self.pm.lons)
                yy, xx = np.meshgrid(y, x)
                ogrid = gridpp.Grid(yy.transpose(), xx.transpose())

                curr = pred[..., variable_index, :]
                ar = np.nan * np.zeros(
                    [len(times), len(y), len(x), self.pm.num_members], np.float32
                )
                for i in range(self.pm.num_members):
                    ar[:, :, :, i] = gridpp.nearest(ipoints, ogrid, curr[:, :, i])
            elif self._is_masked:
                curr = pred[..., variable_index, :]
                ar = np.nan * np.zeros(
                    [len(times), len(y), len(x), self.pm.num_members], np.float32
                )
                # Reconstruct the 2D array (nans where no data)
                ar[:, self.mask, :] = curr
            else:
                ar = np.reshape(pred[..., variable_index, :], shape)

            if variable in self.accumulated_variables:
                # Accumulate over lead times
                ar = np.cumsum(np.nan_to_num(ar, nan=0), axis=0)

            # Rearrange to (time, member, y, [x]) or (time, y, [x])
            ar = np.moveaxis(ar, [-1], [1]) if self.pm.num_members > 1 else ar[..., 0]

            cfname = cf.get_metadata(variable)["cfname"]
            attrs = cf.get_attributes(cfname)

            # Unit conversion from anemoi to CF
            from_units = anemoi_conventions.get_units(variable)
            if "units" in attrs:
                to_units = attrs["units"]
                ar, _ = bris.units.convert(ar, from_units, to_units, inplace=False)

            if level_index is not None:
                self.ds[ncname][:, level_index, ...] = ar
            else:
                self.ds[ncname][:] = ar

            # Add variable attributes
            attrs["grid_mapping"] = "projection"
            attrs["coordinates"] = "latitude longitude"
            self.ds[ncname].attrs = attrs
            utils.LOGGER.debug(
                f"netcdf._setup_prediction_vars variable <{variable}> in {pytime.perf_counter() - t1:.1f}s"
            )
        utils.LOGGER.debug(
            f"netcdf._setup_prediction_vars done in {pytime.perf_counter() - t0:.1f}s"
        )

    def _set_attrs(self) -> None:
        """Add global attributes"""
        datestr = datetime.datetime.now(datetime.timezone.utc).strftime(
            "%Y-%m-%d %H:%M:%S +00:00"
        )
        self.ds.attrs["history"] = f"{datestr} Created by bris-inference"
        self.ds.attrs["Convensions"] = "CF-1.6"
        for key, value in self.global_attributes.items():
            self.ds.attrs[key] = value

    def _write_file(self, filename: str) -> None:
        """Write netcdf to disk"""
        t0 = pytime.perf_counter()
        utils.create_directory(filename)

        utils.LOGGER.debug(f"netcdf._write_file writing to {filename}")
        self.ds.to_netcdf(
            filename,
            mode="w",
            engine="netcdf4",
            unlimited_dims=["time"],
            encoding=self.nc_encoding,
        )
        utils.LOGGER.debug(
            f"netcdf._write_file Done in {pytime.perf_counter() - t0:.1f}s"
        )

    def finalize(self):
        t0 = pytime.perf_counter()

        if self.pm.num_members > 1:
            # Load data from the intermediate and write to disk
            forecast_reference_times = self.intermediate.get_forecast_reference_times()
            for forecast_reference_time in forecast_reference_times:
                # Arange all ensemble members
                t1 = pytime.perf_counter()
                pred = np.zeros(self.pm.shape + [self.pm.num_members], np.float32)
                for m in range(self.pm.num_members):
                    curr = self.intermediate.get_forecast(forecast_reference_time, m)
                    if curr is not None:
                        pred[..., m] = curr
                utils.LOGGER.debug(
                    f"netcdf Arange all ensemble members (inc intermediate.get_forecast) in {pytime.perf_counter() - t1:.1f}s"
                )

                time = forecast_reference_time.astype("datetime64[s]").astype("int")
                filename = self.get_filename(time)
                lead_times = [
                    forecast_reference_time + lt
                    for lt in self.intermediate.pm.leadtimes
                ]
                self.write(filename, lead_times, pred)

            if self.remove_intermediate:
                self.intermediate.cleanup()
        utils.LOGGER.debug(
            f"Netcdf.finalize: {pytime.perf_counter() - t0:.1f}s",
        )

    def get_lower(self, array):
        m = np.min(array)
        return np.floor(m / self.interp_res) * self.interp_res

    def get_upper(self, array):
        m = np.max(array)
        return np.ceil(m / self.interp_res) * self.interp_res<|MERGE_RESOLUTION|>--- conflicted
+++ resolved
@@ -395,16 +395,7 @@
         proj_attrs = {}
         if self.proj4_str is not None:
             proj_attrs = projections.get_proj_attributes(self.proj4_str)
-<<<<<<< HEAD
-        self.ds[self.conv_name("projection")] = ([], 0, proj_attrs)
-=======
-            # proj_attrs["grid_mapping_name"] = "lambert_conformal_conic"
-            # proj_attrs["standard_parallel"] = (63.3, 63.3)
-            # proj_attrs["longitude_of_central_meridian"] = 15.0
-            # proj_attrs["latitude_of_projection_origin"] = 63.3
-            # proj_attrs["earth_radius"] = 6371000.0
         self.ds[self.conv_name("projection")] = ([], 0, proj_attrs, {"dtype": "int32"})
->>>>>>> 457c08e9
         utils.LOGGER.debug(
             f"netcdf._set_coords_gridded_not_interpolated in {pytime.perf_counter() - t0:.1f}s"
         )
