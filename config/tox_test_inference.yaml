# Minimal config for running inference on CPU. See https://github.com/metno/bris-inference/wiki/Tests

start_date: 2022-01-01T00:00:00
end_date: 2022-01-02T00:00:00

checkpoints:
  forecaster:
    checkpoint_path: ./inference-last.ckpt
    leadtimes: 2

<<<<<<< HEAD
dataset: ./bris_random_data.zarr
workdir: /tmp/

leadtimes: 2
=======
dataset: ../../train/tmp/bris_random_data.zarr
>>>>>>> 54f5ccc9
frequency: 6h
workdir: /tmp/

dataloader:
  datamodule:
    _target_: bris.data.dataset.NativeGridDataset
    _convert_: all

hardware:
  num_gpus_per_node: 1
  num_gpus_per_model: 1
  num_nodes: 1

release_cache: False

model:
  _target_: bris.model.BrisPredictor
  _convert_: all

routing:
  - decoder_index: 0
    domain_index: 0
    domain: 0
    outputs:
      - netcdf:
          filename_pattern: test_pred_%Y%m%dT%HZ.nc
          variables: [2t, 2d]<|MERGE_RESOLUTION|>--- conflicted
+++ resolved
@@ -8,14 +8,9 @@
     checkpoint_path: ./inference-last.ckpt
     leadtimes: 2
 
-<<<<<<< HEAD
 dataset: ./bris_random_data.zarr
 workdir: /tmp/
-
 leadtimes: 2
-=======
-dataset: ../../train/tmp/bris_random_data.zarr
->>>>>>> 54f5ccc9
 frequency: 6h
 workdir: /tmp/
 
